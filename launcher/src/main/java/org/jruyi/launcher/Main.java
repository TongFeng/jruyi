--- conflicted
+++ resolved
@@ -220,23 +220,6 @@
 		System.out.println();
 	}
 
-<<<<<<< HEAD
-=======
-	private static void printVersion() throws Exception {
-		Object ruyi = s_ruyi;
-		Method property = ruyi.getClass()
-				.getMethod(RUYI_PROPERTY, String.class);
-
-		System.out.print("JRuyi version: ");
-		System.out.println(property.invoke(ruyi, JRUYI_VERSION));
-
-		System.out.print("JRuyi vendor: ");
-		System.out.println(property.invoke(ruyi, JRUYI_VENDOR));
-
-		System.out.println();
-	}
-
->>>>>>> b8a61dd4
 	private static void handleSystemProps(String[] args) {
 		for (String arg : args) {
 			String name = null;
@@ -255,17 +238,14 @@
 
 	private void printVersion() throws Exception {
 		Object ruyi = m_ruyi;
-		Method getProperty = ruyi.getClass().getMethod("getProperty",
-				String.class);
-
-		System.out.print("JRuyi Version: ");
-		System.out.println(getProperty.invoke(ruyi, JRUYI_VERSION));
-
-		System.out.print("JRuyi Vendor: ");
-		System.out.println(getProperty.invoke(ruyi, JRUYI_VENDOR));
-
-		System.out.print("JRuyi URL: ");
-		System.out.println(getProperty.invoke(ruyi, JRUYI_URL));
+		Method property = ruyi.getClass()
+				.getMethod(RUYI_PROPERTY, String.class);
+
+		System.out.print("JRuyi version: ");
+		System.out.println(property.invoke(ruyi, JRUYI_VERSION));
+
+		System.out.print("JRuyi vendor: ");
+		System.out.println(property.invoke(ruyi, JRUYI_VENDOR));
 
 		System.out.println();
 	}
